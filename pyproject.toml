[project]
name = "synalinks"
description = "Graph-Based Programmable Neuro-Symbolic LM Framework"
readme = "README.md"
requires-python = ">=3.10"
dynamic = ["version"]
classifiers = [
    "Development Status :: 4 - Beta",
    "Programming Language :: Python :: 3",
    "Programming Language :: Python :: 3.9",
    "Programming Language :: Python :: 3.10",
    "Programming Language :: Python :: 3.11",
    "Programming Language :: Python :: 3.12",
    "Programming Language :: Python :: 3.13",
    "Programming Language :: Python :: 3 :: Only",
    "Operating System :: Unix",
    "Operating System :: MacOS",
    "Intended Audience :: Science/Research",
    "Topic :: Scientific/Engineering",
    "Topic :: Software Development",
]
dependencies = [
    "absl-py",
    "asyncio",
    "click",
<<<<<<< HEAD
    "click",
=======
>>>>>>> e567ecb4
    "datasets",
    "docstring-parser",
    "graphviz",
    "inquirer",
<<<<<<< HEAD
    "docstring-parser",
    "graphviz",
    "inquirer",
=======
>>>>>>> e567ecb4
    "jinja2",
    "kuzu",
    "litellm",
    "matplotlib",
    "mcp>1.9.2",
    "namex",
    "neo4j",
    "nest-asyncio",
<<<<<<< HEAD
    "neo4j",
    "nest-asyncio",
=======
>>>>>>> e567ecb4
    "numpy",
    "optree",
    "pydantic",
    "pydotplus",
    "rich",
    "sentry-sdk",
]

[project.urls]
Homepage = "https://github.com/SynaLinks/synalinks"
Issues = "https://github.com/SynaLinks/synalinks/issues"

[project.scripts]
synalinks = "synalinks:magic_cli"

[tool.setuptools]
include-package-data = true

[tool.setuptools.package-data]
"*" = ["*.json"]

[tool.setuptools.dynamic]
version = {attr = "synalinks.src.version.__version__"}

[tool.setuptools.packages.find]
include = ["synalinks", "synalinks.*"]

[tool.ruff]
line-length = 90

[tool.ruff.lint]
select = [
    "E",  # pycodestyle error
    "F",  # Pyflakes
    "I",  # isort
]
ignore = [
    "E722",  # do not use bare 'except'
    "E741",  # ambiguous variable name
    "E731",  # do not assign a `lambda` expression, use a `def`
]

[tool.ruff.lint.per-file-ignores]
"**/__init__.py" = ["E501", "F401"]  # lines too long; imported but unused
"**/random.py" = ["F401"]  # imported but unused
"examples/*" = ["I", "E"]
"notebooks/*" = ["I", "E", "F"]
"*/cli/*" = ["I", "E", "F"]

[tool.ruff.lint.isort]
force-single-line = true
known-first-party = ["synalinks"]

[tool.pytest.ini_options]
filterwarnings = [
    "error",
    "ignore::DeprecationWarning",
    "ignore::ImportWarning",
    "ignore::RuntimeWarning",
    "ignore::PendingDeprecationWarning",
    "ignore::FutureWarning",
    "ignore::UserWarning",
]
addopts = "--cov-report xml --cov=synalinks -v"

# Do not run tests in the `build` folders
norecursedirs = ["build"]

[tool.coverage.report]
exclude_lines = [
    "pragma: no cover",
    "@abstract",
    "raise NotImplementedError",
]
omit = [
    "*/__init__.py",
    "*/plot_*.py",
    "*/*_visualization.py",
    "*/cli/*",
]

[tool.coverage.run]
branch = true
omit = [
    "*/__init__.py",
    "*/cli/*"
]<|MERGE_RESOLUTION|>--- conflicted
+++ resolved
@@ -23,33 +23,27 @@
     "absl-py",
     "asyncio",
     "click",
-<<<<<<< HEAD
     "click",
-=======
->>>>>>> e567ecb4
+    "click",
     "datasets",
     "docstring-parser",
     "graphviz",
     "inquirer",
-<<<<<<< HEAD
     "docstring-parser",
     "graphviz",
     "inquirer",
-=======
->>>>>>> e567ecb4
     "jinja2",
     "kuzu",
     "litellm",
     "matplotlib",
     "mcp>1.9.2",
+    "matplotlib",
+    "mcp>1.9.2",
     "namex",
     "neo4j",
     "nest-asyncio",
-<<<<<<< HEAD
     "neo4j",
     "nest-asyncio",
-=======
->>>>>>> e567ecb4
     "numpy",
     "optree",
     "pydantic",
