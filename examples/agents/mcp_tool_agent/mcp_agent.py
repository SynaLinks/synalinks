--- conflicted
+++ resolved
@@ -1,4 +1,3 @@
-<<<<<<< HEAD
 import synalinks
 import asyncio
 import litellm
@@ -8,29 +7,18 @@
 class Query(synalinks.DataModel):
     """Input query data model"""
 
-=======
-import asyncio
-import synalinks
-from synalinks.src.utils.mcp.client import MultiServerMCPClient
-
-class Query(synalinks.DataModel):
-    """Input query data model"""
->>>>>>> 9fb1695b
     query: str = synalinks.Field(
         description="The user query",
     )
 
 class FinalAnswer(synalinks.DataModel):
+class FinalAnswer(synalinks.DataModel):
     """Final answer data model"""
-<<<<<<< HEAD
 
-=======
->>>>>>> 9fb1695b
     answer: str = synalinks.Field(
         description="The correct final answer",
     )
 
-<<<<<<< HEAD
 async def main():
 
     language_model = synalinks.LanguageModel(
@@ -71,46 +59,6 @@
 #     response = await agent(input_query)
 
 #     print(response.prettify_json())
-=======
-client = MultiServerMCPClient({
-    "math": {
-        "url": "http://127.0.0.1:8183/mcp/",
-        "transport": "streamable_http",
-    }
-})
-
-async def main():
-    tools = await client.get_tools()
-
-    for tool in tools:
-        tool._func.__name__ = tool._func.__name__.replace('/', '_')
-
-    language_model = synalinks.LanguageModel(
-        model="openai/gpt-4o-mini",
-    )
-
-    inputs = synalinks.Input(data_model=Query)
-    outputs = await synalinks.FunctionCallingAgent(
-        data_model=FinalAnswer,
-        tools=tools,
-        language_model=language_model,
-        max_iterations=5,
-        autonomous=True,
-    )(inputs)
-
-    program = synalinks.Program(
-        inputs=inputs,
-        outputs=outputs,
-        name="mcp_math_agent",
-        description="A math agent that can use an external calculator",
-    )
-
-    input_query = Query(query="How much is 152648 + 485 and 34 * 5?")
-    response = await program(input_query)
-
-    print(response.prettify_json())
-
->>>>>>> 9fb1695b
 
 if __name__ == "__main__":
     asyncio.run(main())